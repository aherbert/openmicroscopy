--- conflicted
+++ resolved
@@ -2,11 +2,6 @@
 {% load markup %}
 {% load custom_tags %}
 {% load wikitags %}
-<<<<<<< HEAD
-	
-	<script type="text/javascript" src="{% url webstatic "javascript/ui/jquery.ui.selectable.js" %}"></script>
-    
-=======
 
 <!--
 
@@ -28,7 +23,8 @@
 
 -->
 
->>>>>>> a4b69f02
+    <script type="text/javascript" src="{% url webstatic "javascript/ui/jquery.ui.selectable.js" %}"></script>
+
     <script type="text/javascript">
         $(document).ready(function(){
 
